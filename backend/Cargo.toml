--- conflicted
+++ resolved
@@ -12,12 +12,9 @@
 serde_json = "1.0"
 log = "0.4"
 simplelog = "0.5"
-<<<<<<< HEAD
 url="1.7.2"
-=======
 csv = "1.0.5"
 
 [[bin]]
 name = "csv_user_import"
-path = "src/bin/csv_user_import.rs"
->>>>>>> d3109a8e
+path = "src/bin/csv_user_import.rs"