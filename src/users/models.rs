use diesel::Queryable;
use rouille::router;
use rouille::Request;
use serde::Deserialize;
use serde::Serialize;
use url::form_urlencoded;

use log::trace;
use log::warn;

use super::schema::users;

use crate::errors::Error;
use crate::errors::ErrorKind;

use crate::search::NullableSearch;
use crate::search::Search;

use crate::users::requests;

#[derive(Queryable, Serialize, Deserialize)]
pub struct User {
    pub id: u64,
    pub first_name: String,
    pub last_name: String,
    pub banner_id: u32,
    pub email: Option<String>,
}

#[derive(Insertable, Serialize, Deserialize, Debug)]
#[table_name = "users"]
pub struct NewUser {
    pub first_name: String,
    pub last_name: String,
    pub banner_id: u32,
    pub email: Option<String>,
}

#[derive(AsChangeset, Serialize, Deserialize)]
#[table_name = "users"]
pub struct PartialUser {
    pub first_name: Option<String>,
    pub last_name: Option<String>,
    pub banner_id: Option<u32>,
    pub email: Option<Option<String>>,
}

pub struct SearchUser {
    pub first_name: Search<String>,
    pub last_name: Search<String>,
    pub banner_id: Search<u32>,
    pub email: NullableSearch<String>,
}

#[derive(Serialize, Deserialize)]
pub struct UserList {
    pub users: Vec<User>,
}

pub enum UserRequest {
    SearchUsers(SearchUser),
    GetUser(u64),
    CreateUser(NewUser),
    UpdateUser(u64, PartialUser),
    DeleteUser(u64),
}

impl UserRequest {
    pub fn from_rouille(
        request: &rouille::Request,
    ) -> Result<UserRequest, Error> {
        let url_queries =
            form_urlencoded::parse(request.raw_query_string().as_bytes());

        router!(request,
            (GET) (/) => {

                let mut first_name_search = Search::NoSearch;
                let mut last_name_search = Search::NoSearch;
                let mut banner_id_search = Search::NoSearch;
                let mut email_search = NullableSearch::NoSearch;

                for (field, query) in url_queries {
                    match field.as_ref() {
                        "first_name" => first_name_search = Search::from_query(query.as_ref())?,
                        "last_name" => last_name_search = Search::from_query(query.as_ref())?,
                        "banner_id" => banner_id_search = Search::from_query(query.as_ref())?,
                        "email" => email_search = NullableSearch::from_query(query.as_ref())?,
                        _ => return Err(Error::new(ErrorKind::Url)),
                    }
                }

                Ok(UserRequest::SearchUsers(SearchUser {
                    first_name: first_name_search,
                    last_name: last_name_search,
                    banner_id: banner_id_search,
                    email: email_search,
                }))
            },

            (GET) (/{id: u64}) => {
                Ok(UserRequest::GetUser(id))
            },

            (POST) (/) => {
                let request_body = request.data().ok_or(Error::new(ErrorKind::Body))?;
                let new_user: NewUser = serde_json::from_reader(request_body)?;

                Ok(UserRequest::CreateUser(new_user))
            },

<<<<<<< HEAD
            (POST) (/{id: u64}) => {
=======
            (PUT) (/{id: u64}) => {
>>>>>>> e63a0b38
                let request_body = request.data().ok_or(Error::new(ErrorKind::Body))?;
                let update_user: PartialUser = serde_json::from_reader(request_body)?;

                Ok(UserRequest::UpdateUser(id, update_user))
            },

            (DELETE) (/{id: u64}) => {
                Ok(UserRequest::DeleteUser(id))
            },

            _ => {
                warn!("Could not create a user request for the given rouille request");
                Err(Error::new(ErrorKind::NotFound))
            }
        )
    }
}

pub enum UserResponse {
    OneUser(User),
    ManyUsers(UserList),
    NoResponse,
}

impl UserResponse {
    pub fn to_rouille(self) -> rouille::Response {
        match self {
            UserResponse::OneUser(user) => rouille::Response::json(&user),
            UserResponse::ManyUsers(users) => rouille::Response::json(&users),
            UserResponse::NoResponse => rouille::Response::empty_204(),
        }
    }
}<|MERGE_RESOLUTION|>--- conflicted
+++ resolved
@@ -109,11 +109,7 @@
                 Ok(UserRequest::CreateUser(new_user))
             },
 
-<<<<<<< HEAD
-            (POST) (/{id: u64}) => {
-=======
             (PUT) (/{id: u64}) => {
->>>>>>> e63a0b38
                 let request_body = request.data().ok_or(Error::new(ErrorKind::Body))?;
                 let update_user: PartialUser = serde_json::from_reader(request_body)?;
 
