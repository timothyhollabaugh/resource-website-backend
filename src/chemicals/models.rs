--- conflicted
+++ resolved
@@ -248,11 +248,7 @@
                 Ok(ChemicalInventoryRequest::CreateInventory(new_chemical_inventory))
             },
 
-<<<<<<< HEAD
-            (POST) (/{id: u64}) => {
-=======
             (PUT) (/{id: u64}) => {
->>>>>>> e63a0b38
                 let request_body = request.data().ok_or(Error::new(ErrorKind::Body))?;
                 let update_chemical_inventory: PartialChemicalInventory = serde_json::from_reader(request_body)?;
 
