use diesel::Queryable;

use rouille::router;

use serde::Deserialize;
use serde::Serialize;

use url::form_urlencoded;

use log::warn;

use crate::errors::{Error, ErrorKind};

use crate::search::{NullableSearch, Search};

use super::schema::{access, user_access};

#[derive(Queryable, Serialize, Deserialize, Clone, Debug)]
pub struct Access {
    pub id: u64,
    pub access_name: String,
}

#[derive(Insertable, Serialize, Deserialize, Debug)]
#[table_name = "access"]
pub struct NewAccess {
    pub access_name: String,
}

#[derive(AsChangeset, Serialize, Deserialize, Debug)]
#[table_name = "access"]
pub struct PartialAccess {
    pub access_name: Option<String>,
<<<<<<< HEAD
=======
}

#[derive(Serialize, Deserialize, Debug)]
pub struct AccessList {
    pub accesses: Vec<Access>,
>>>>>>> 4cc40b90
}

pub enum AccessRequest {
    GetAccess(u64),                   //id of access name searched
    CreateAccess(NewAccess), //new access type of some name to be created
    UpdateAccess(u64, PartialAccess), //Contains id to be changed to new access_name
    DeleteAccess(u64),                //if of access to be deleted
    FirstAccess(String),
}

impl AccessRequest {
    pub fn from_rouille(
        request: &rouille::Request,
    ) -> Result<AccessRequest, Error> {
        router!(request,
            (GET) (/{id: u64}) => {
                Ok(AccessRequest::GetAccess(id))
            },

            (POST) (/) => {
                let request_body = request.data().ok_or(Error::new(ErrorKind::Body))?;
                let new_access: NewAccess = serde_json::from_reader(request_body)?;

                Ok(AccessRequest::CreateAccess(new_access))
            },

            (POST) (/{id: u64}) => {
                let request_body = request.data().ok_or(Error::new(ErrorKind::Body))?;
                let update_access: PartialAccess = serde_json::from_reader(request_body)?;

                Ok(AccessRequest::UpdateAccess(id, update_access))
            },

            (DELETE) (/{id: u64}) => {
                Ok(AccessRequest::DeleteAccess(id))
            },

            (GET) (/first) => {
                if let Some(id_token) = request.header("id_token") {
                    Ok(AccessRequest::FirstAccess(id_token.to_string()))
                } else {
                    Err(Error::new(ErrorKind::AccessDenied))
                }
            },

            _ => {
                warn!("Could not create an access request for the given rouille request");
                Err(Error::new(ErrorKind::NotFound))
            }
        ) //end router
    }
}

pub enum AccessResponse {
    OneAccess(Access),
    NoResponse,
}

impl AccessResponse {
    pub fn to_rouille(self) -> rouille::Response {
        match self {
            AccessResponse::OneAccess(access) => {
                rouille::Response::json(&access)
            }
            AccessResponse::NoResponse => rouille::Response::empty_204(),
        }
    }
}

#[derive(Queryable, Serialize, Deserialize, Debug)]
pub struct UserAccess {
    pub permission_id: u64,
    pub access_id: u64,
    pub user_id: u64,
    pub permission_level: Option<String>,
}

#[derive(Insertable, Serialize, Deserialize, Debug)]
#[table_name = "user_access"]
pub struct NewUserAccess {
    pub access_id: u64,
    pub user_id: u64,
    pub permission_level: Option<String>,
}

#[derive(AsChangeset, Serialize, Deserialize, Debug)]
#[table_name = "user_access"]
pub struct PartialUserAccess {
    pub access_id: Option<u64>,
    pub user_id: Option<u64>,
    pub permission_level: Option<Option<String>>,
}

pub struct SearchUserAccess {
    pub access_id: Search<u64>,
    pub user_id: Search<u64>,
    pub permission_level: NullableSearch<String>,
}

pub enum UserAccessRequest {
    SearchAccess(SearchUserAccess), //list of users with access id or (?) name
    GetCurrentUserAccess,           // Get the access for the logged in user
    GetAccess(u64),                 //get individual access entry from its id
<<<<<<< HEAD
    CheckAccess(String), //entry allowing user of user_id to perform action of action_id
=======
    CheckAccess(u64, String), //entry allowing user of user_id to perform action of action_id
>>>>>>> 4cc40b90
    CreateAccess(NewUserAccess), //entry to add to database
    UpdateAccess(u64, PartialUserAccess), //entry to update with new information
    DeleteAccess(u64),        //entry to delete from database
}

impl UserAccessRequest {
    pub fn from_rouille(
        request: &rouille::Request,
    ) -> Result<UserAccessRequest, Error> {
        let url_queries =
            form_urlencoded::parse(request.raw_query_string().as_bytes());

        router!(request,
            (GET) (/) => {

                let mut access_id_search = Search::NoSearch;
                let mut user_id_search = Search::NoSearch;
                let mut permission_level_search = NullableSearch::NoSearch;

                for (field, query) in url_queries {
                    match field.as_ref() as &str {
                        "access_id" => access_id_search =
                            Search::from_query(query.as_ref())?,
                        "user_id" => user_id_search =
                            Search::from_query(query.as_ref())?,
                        "permission_level" => permission_level_search =
                            NullableSearch::from_query(query.as_ref())?,
                        _ => return Err(Error::new(ErrorKind::Url)),
                    }
                }

                Ok(UserAccessRequest::SearchAccess(SearchUserAccess {
                    access_id: access_id_search,
                    user_id: user_id_search,
                    permission_level: permission_level_search,
                }))
            },

            (GET) (/current) => {
                Ok(UserAccessRequest::GetCurrentUserAccess)
            },

            (GET) (/{permission_id: u64}) => {
                Ok(UserAccessRequest::GetAccess(permission_id))
            },

<<<<<<< HEAD
            (GET) (/check/{access_name: String}) => {
                Ok(UserAccessRequest::CheckAccess(access_name))
=======
            (GET) (/{user_id:u64}/{access_name: String}) => {
                Ok(UserAccessRequest::CheckAccess(user_id, access_name))
>>>>>>> 4cc40b90
            },

            (POST) (/) => {
                let request_body = request.data()
                    .ok_or(Error::new(ErrorKind::Body))?;
                let new_user_access: NewUserAccess =
                    serde_json::from_reader(request_body)?;
                Ok(UserAccessRequest::CreateAccess(new_user_access))
            },

            (PUT) (/{id: u64}) => {
                let request_body = request.data()
                    .ok_or(Error::new(ErrorKind::Body))?;
                let update_user_access: PartialUserAccess =
                    serde_json::from_reader(request_body)?;
                Ok(UserAccessRequest::UpdateAccess(id, update_user_access))
            },

            (DELETE) (/{id: u64}) => {
                Ok(UserAccessRequest::DeleteAccess(id))
            },

            _ => {
                warn!("Could not create a user access request for the given rouille request");
                Err(Error::new(ErrorKind::NotFound))
            }
        ) //end router
    }
}

pub enum UserAccessResponse {
    AccessState(bool),
    ManyUserAccess(JoinedUserAccessList),
    ManyAccess(AccessList),
    OneUserAccess(UserAccess),
    NoResponse,
}

impl UserAccessResponse {
    pub fn to_rouille(self) -> rouille::Response {
        match self {
            UserAccessResponse::AccessState(state) => {
                rouille::Response::text(if state { "true" } else { "false" })
            }
            UserAccessResponse::ManyUserAccess(user_accesses) => {
                rouille::Response::json(&user_accesses)
            }
            UserAccessResponse::ManyAccess(accesses) => {
                rouille::Response::json(&accesses)
            }
            UserAccessResponse::OneUserAccess(user_access) => {
                rouille::Response::json(&user_access)
            }
            UserAccessResponse::NoResponse => rouille::Response::empty_204(),
        }
    }
}

#[derive(Queryable, Serialize, Deserialize)]
pub struct JoinedUserAccess {
    pub permission_id: u64,
    pub user_id: u64,
    pub access_id: u64,
    pub first_name: String,
    pub last_name: String,
    pub banner_id: u32,
}

#[derive(Serialize, Deserialize)]
pub struct JoinedUserAccessList {
    pub entries: Vec<JoinedUserAccess>,
}<|MERGE_RESOLUTION|>--- conflicted
+++ resolved
@@ -31,14 +31,11 @@
 #[table_name = "access"]
 pub struct PartialAccess {
     pub access_name: Option<String>,
-<<<<<<< HEAD
-=======
 }
 
 #[derive(Serialize, Deserialize, Debug)]
 pub struct AccessList {
     pub accesses: Vec<Access>,
->>>>>>> 4cc40b90
 }
 
 pub enum AccessRequest {
@@ -142,11 +139,7 @@
     SearchAccess(SearchUserAccess), //list of users with access id or (?) name
     GetCurrentUserAccess,           // Get the access for the logged in user
     GetAccess(u64),                 //get individual access entry from its id
-<<<<<<< HEAD
-    CheckAccess(String), //entry allowing user of user_id to perform action of action_id
-=======
     CheckAccess(u64, String), //entry allowing user of user_id to perform action of action_id
->>>>>>> 4cc40b90
     CreateAccess(NewUserAccess), //entry to add to database
     UpdateAccess(u64, PartialUserAccess), //entry to update with new information
     DeleteAccess(u64),        //entry to delete from database
@@ -193,13 +186,8 @@
                 Ok(UserAccessRequest::GetAccess(permission_id))
             },
 
-<<<<<<< HEAD
-            (GET) (/check/{access_name: String}) => {
-                Ok(UserAccessRequest::CheckAccess(access_name))
-=======
             (GET) (/{user_id:u64}/{access_name: String}) => {
                 Ok(UserAccessRequest::CheckAccess(user_id, access_name))
->>>>>>> 4cc40b90
             },
 
             (POST) (/) => {
