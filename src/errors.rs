--- conflicted
+++ resolved
@@ -8,12 +8,8 @@
 #[derive(Debug, Copy, Clone)]
 pub enum ErrorKind {
     Database,
-<<<<<<< HEAD
-    Format,
-=======
     Url,
     Body,
->>>>>>> 4cc40b90
     AccessDenied,
     NotFound,
     RegisteredTwiceForTest,
@@ -34,12 +30,6 @@
 impl std::fmt::Display for Error {
     fn fmt(&self, f: &mut fmt::Formatter) -> fmt::Result {
         match self.kind {
-<<<<<<< HEAD
-            WebdevErrorKind::Database => write!(f, "Database error!"),
-            WebdevErrorKind::Format => write!(f, "Format error!"),
-            WebdevErrorKind::AccessDenied => write!(f, "Accessed denied!"),
-            WebdevErrorKind::NotFound => write!(f, "Not found!"),
-=======
             ErrorKind::Database => write!(f, "Database error!"),
             ErrorKind::Url => write!(f, "Url parse error!"),
             ErrorKind::Body => write!(f, "Body parse error!"),
@@ -62,7 +52,6 @@
                 write!(f, "The test session is closed for submissions")
             }
             ErrorKind::AccessDenied => write!(f, "Accessed denied!"),
->>>>>>> 4cc40b90
         }
     }
 }
@@ -157,13 +146,6 @@
             ErrorKind::NotFound => {
                 rouille::Response::text(e.to_string()).with_status_code(404)
             }
-<<<<<<< HEAD
-            WebdevErrorKind::AccessDenied => {
-                rouille::Response::text(e.to_string()).with_status_code(401)
-            }
-            WebdevErrorKind::Format => {
-                rouille::Response::text(e.to_string()).with_status_code(400)
-=======
             ErrorKind::Url => {
                 rouille::Response::text(e.to_string_with_source())
                     .with_status_code(400)
@@ -171,7 +153,6 @@
             ErrorKind::Body => {
                 rouille::Response::text(e.to_string_with_source())
                     .with_status_code(400)
->>>>>>> 4cc40b90
             }
             ErrorKind::AccessDenied => {
                 rouille::Response::text(e.to_string()).with_status_code(401)
